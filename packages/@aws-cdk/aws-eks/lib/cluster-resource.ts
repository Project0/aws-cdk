<<<<<<< HEAD
import cfn = require('@aws-cdk/aws-cloudformation');
import iam = require('@aws-cdk/aws-iam');
import { Construct, Token } from '@aws-cdk/core';
import { ClusterResourceProvider } from './cluster-resource-provider';
=======
import * as cfn from '@aws-cdk/aws-cloudformation';
import * as iam from '@aws-cdk/aws-iam';
import * as lambda from '@aws-cdk/aws-lambda';
import { Construct, Duration, Token } from '@aws-cdk/core';
import * as path from 'path';
>>>>>>> 7b34d563
import { CfnClusterProps } from './eks.generated';

/**
 * A low-level CFN resource Amazon EKS cluster implemented through a custom
 * resource.
 *
 * Implements EKS create/update/delete through a CloudFormation custom resource
 * in order to allow us to control the IAM role which creates the cluster. This
 * is required in order to be able to allow CloudFormation to interact with the
 * cluster via `kubectl` to enable Kubernetes management capabilities like apply
 * manifest and IAM role/user RBAC mapping.
 */
export class ClusterResource extends Construct {
  /**
   * The AWS CloudFormation resource type used for this resource.
   */
  public static readonly RESOURCE_TYPE = 'Custom::AWSCDK-EKS-Cluster';

  public readonly attrEndpoint: string;
  public readonly attrArn: string;
  public readonly attrCertificateAuthorityData: string;
  public readonly ref: string;

  /**
   * The IAM role which created the cluster. Initially this is the only IAM role
   * that gets administrator privilages on the cluster (`system:masters`), and
   * will be able to issue `kubectl` commands against it.
   */
  public readonly creationRole: iam.IRole;

  constructor(scope: Construct, id: string, props: CfnClusterProps) {
    super(scope, id);

    const provider = ClusterResourceProvider.getOrCreate(this);

    if (!props.roleArn) {
      throw new Error(`"roleArn" is required`);
    }

<<<<<<< HEAD
    provider.allowPassRole(props.roleArn);
=======
    // since we don't know the cluster name at this point, we must give this role star resource permissions
    handler.addToRolePolicy(new iam.PolicyStatement({
      actions: [ 'eks:CreateCluster', 'eks:DescribeCluster', 'eks:DeleteCluster', 'eks:UpdateClusterVersion' ],
      resources: [ '*' ]
    }));

    // the CreateCluster API will allow the cluster to assume this role, so we
    // need to allow the lambda execution role to pass it.
    handler.addToRolePolicy(new iam.PolicyStatement({
      actions: [ 'iam:PassRole' ],
      resources: [ props.roleArn ]
    }));
>>>>>>> 7b34d563

    const resource = new cfn.CustomResource(this, 'Resource', {
      resourceType: ClusterResource.RESOURCE_TYPE,
      provider: provider.provider,
      properties: {
        Config: props,
        // TODO: CreationRole:
        // currently, the role that creates the cluster is the one we use for the
        // provider lambda function but this is not good enough because it is shared
        // between all clusters in this stack (since the provider is a singleton).
      }
    });

    this.ref = resource.ref;
    this.attrEndpoint = Token.asString(resource.getAtt('Endpoint'));
    this.attrArn = Token.asString(resource.getAtt('Arn'));
    this.attrCertificateAuthorityData = Token.asString(resource.getAtt('CertificateAuthorityData'));
    this.creationRole = provider.role;
  }
}<|MERGE_RESOLUTION|>--- conflicted
+++ resolved
@@ -1,15 +1,9 @@
-<<<<<<< HEAD
-import cfn = require('@aws-cdk/aws-cloudformation');
-import iam = require('@aws-cdk/aws-iam');
-import { Construct, Token } from '@aws-cdk/core';
-import { ClusterResourceProvider } from './cluster-resource-provider';
-=======
 import * as cfn from '@aws-cdk/aws-cloudformation';
 import * as iam from '@aws-cdk/aws-iam';
 import * as lambda from '@aws-cdk/aws-lambda';
 import { Construct, Duration, Token } from '@aws-cdk/core';
+import { ClusterResourceProvider } from './cluster-resource-provider';
 import * as path from 'path';
->>>>>>> 7b34d563
 import { CfnClusterProps } from './eks.generated';
 
 /**
@@ -49,22 +43,7 @@
       throw new Error(`"roleArn" is required`);
     }
 
-<<<<<<< HEAD
     provider.allowPassRole(props.roleArn);
-=======
-    // since we don't know the cluster name at this point, we must give this role star resource permissions
-    handler.addToRolePolicy(new iam.PolicyStatement({
-      actions: [ 'eks:CreateCluster', 'eks:DescribeCluster', 'eks:DeleteCluster', 'eks:UpdateClusterVersion' ],
-      resources: [ '*' ]
-    }));
-
-    // the CreateCluster API will allow the cluster to assume this role, so we
-    // need to allow the lambda execution role to pass it.
-    handler.addToRolePolicy(new iam.PolicyStatement({
-      actions: [ 'iam:PassRole' ],
-      resources: [ props.roleArn ]
-    }));
->>>>>>> 7b34d563
 
     const resource = new cfn.CustomResource(this, 'Resource', {
       resourceType: ClusterResource.RESOURCE_TYPE,
